cmake_minimum_required (VERSION 3.2)
project(xgboost)
include(cmake/Utils.cmake)
list(APPEND CMAKE_MODULE_PATH "${PROJECT_SOURCE_DIR}/cmake/modules")
find_package(OpenMP)

set_default_configuration_release()
msvc_use_static_runtime()

# Options

## GPUs
option(USE_CUDA  "Build with GPU acceleration" OFF)
<<<<<<< HEAD
option(USE_NCCL  "Build with multiple GPUs support; requires CUDA" OFF)
option(USE_CUDF "Build with cuDF support; requires CUDA." OFF)

=======
option(USE_NVTX  "Build with cuda profiling annotations. Developers only." OFF)
option(USE_NCCL  "Build with multiple GPUs support" OFF)
>>>>>>> a0fc920c
set(GPU_COMPUTE_VER "" CACHE STRING
  "Space separated list of compute versions to be built against, e.g. '35 61'")
set(NVTX_HEADER_DIR "" CACHE PATH
  "Path to the stand-alone nvtx header")

## Bindings
option(JVM_BINDINGS "Build JVM bindings" OFF)
option(R_LIB "Build shared library for R package" OFF)

## Devs
option(USE_SANITIZER "Use santizer flags" OFF)
option(SANITIZER_PATH "Path to sanitizes.")
set(ENABLED_SANITIZERS "address" "leak" CACHE STRING
  "Semicolon separated list of sanitizer names. E.g 'address;leak'. Supported sanitizers are
address, leak and thread.")
option(GOOGLE_TEST "Build google tests" OFF)

# Plugins
option(PLUGIN_LZ4 "Build lz4 plugin" OFF)
option(PLUGIN_DENSE_PARSER "Build dense parser plugin" OFF)

# Deprecation warning
if(USE_AVX)
  message(WARNING "The option 'USE_AVX' is deprecated as experimental AVX features have been removed from xgboost.")
endif()

# Compiler flags
set(CMAKE_CXX_STANDARD 11)
set(CMAKE_CXX_STANDARD_REQUIRED ON)
if(OpenMP_CXX_FOUND OR OPENMP_FOUND)
  set(CMAKE_CXX_FLAGS "${CMAKE_CXX_FLAGS} ${OpenMP_CXX_FLAGS}")
endif()
set(CMAKE_POSITION_INDEPENDENT_CODE ON)
if(MSVC)
  # Multithreaded compilation
  set(CMAKE_CXX_FLAGS "${CMAKE_CXX_FLAGS} /MP")
else()
  # Correct error for GCC 5 and cuda
  set(CMAKE_CXX_FLAGS "${CMAKE_CXX_FLAGS} -D_MWAITXINTRIN_H_INCLUDED -D_FORCE_INLINES")
  # Performance
  set(CMAKE_CXX_FLAGS "${CMAKE_CXX_FLAGS} -funroll-loops")
endif()
if(WIN32 AND MINGW)
  set(CMAKE_CXX_FLAGS "${CMAKE_CXX_FLAGS} -static-libstdc++")
endif()

# Check existence of software pre-fetching
include(CheckCXXSourceCompiles)
check_cxx_source_compiles("
#include <xmmintrin.h>
int main() {
  char data = 0;
  const char* address = &data;
  _mm_prefetch(address, _MM_HINT_NTA);
  return 0;
}
" XGBOOST_MM_PREFETCH_PRESENT)
check_cxx_source_compiles("
int main() {
  char data = 0;
  const char* address = &data;
  __builtin_prefetch(address, 0, 0);
  return 0;
}
" XGBOOST_BUILTIN_PREFETCH_PRESENT)

# Sanitizer
if(USE_SANITIZER)
  include(cmake/Sanitizer.cmake)
  enable_sanitizers("${ENABLED_SANITIZERS}")
endif(USE_SANITIZER)

# dmlc-core
add_subdirectory(dmlc-core)
set(LINK_LIBRARIES dmlc rabit)

# enable custom logging
add_definitions(-DDMLC_LOG_CUSTOMIZE=1)

# compiled code customizations for R package
if(R_LIB)
  add_definitions(
    -DXGBOOST_STRICT_R_MODE=1
    -DXGBOOST_CUSTOMIZE_GLOBAL_PRNG=1
    -DDMLC_LOG_BEFORE_THROW=0
    -DDMLC_DISABLE_STDIN=1
    -DDMLC_LOG_CUSTOMIZE=1
    -DRABIT_CUSTOMIZE_MSG_
    -DRABIT_STRICT_CXX98_
  )
endif()

# Gather source files
include_directories (
    ${PROJECT_SOURCE_DIR}/include
    ${PROJECT_SOURCE_DIR}/dmlc-core/include
    ${PROJECT_SOURCE_DIR}/rabit/include
)

# Generate configurable header
set(CMAKE_LOCAL "${PROJECT_SOURCE_DIR}/cmake")
set(INCLUDE_ROOT "${PROJECT_SOURCE_DIR}/include")
message(STATUS "${CMAKE_LOCAL}/build_config.h.in -> ${INCLUDE_ROOT}/xgboost/build_config.h")
configure_file("${CMAKE_LOCAL}/build_config.h.in" "${INCLUDE_ROOT}/xgboost/build_config.h")

file(GLOB_RECURSE SOURCES
    src/*.cc
    src/*.h
    include/*.h
)

# Only add main function for executable target
list(REMOVE_ITEM SOURCES ${PROJECT_SOURCE_DIR}/src/cli_main.cc)

file(GLOB_RECURSE CUDA_SOURCES
    src/*.cu
    src/*.cuh
)

# Add plugins to source files
if(PLUGIN_LZ4)
  list(APPEND SOURCES plugin/lz4/sparse_page_lz4_format.cc)
  link_libraries(lz4)
endif()
if(PLUGIN_DENSE_PARSER)
  list(APPEND SOURCES plugin/dense_parser/dense_libsvm.cc)
endif()

# rabit
# TODO: Use CMakeLists.txt from rabit.
set(RABIT_SOURCES
    rabit/src/allreduce_base.cc
    rabit/src/allreduce_robust.cc
    rabit/src/engine.cc
    rabit/src/c_api.cc
)
set(RABIT_EMPTY_SOURCES
    rabit/src/engine_empty.cc
    rabit/src/c_api.cc
)

if(MINGW OR R_LIB)
  # build a dummy rabit library
  add_library(rabit STATIC ${RABIT_EMPTY_SOURCES})
else()
  add_library(rabit STATIC ${RABIT_SOURCES})
endif()

if (GENERATE_COMPILATION_DATABASE)
  set(CMAKE_EXPORT_COMPILE_COMMANDS ON)
endif (GENERATE_COMPILATION_DATABASE)

if(USE_CUDA AND (NOT GENERATE_COMPILATION_DATABASE))
  find_package(CUDA 8.0 REQUIRED)
  cmake_minimum_required(VERSION 3.5)

  add_definitions(-DXGBOOST_USE_CUDA)

  include_directories(cub)

  if(USE_NCCL)
    find_package(Nccl REQUIRED)
    cuda_include_directories(${NCCL_INCLUDE_DIR})
    add_definitions(-DXGBOOST_USE_NCCL)
  endif()

<<<<<<< HEAD
  if(USE_CUDF)
    find_package(CUDF REQUIRED)
    include_directories(${CUDF_INCLUDE_DIR})
    add_definitions(-DXGBOOST_USE_CUDF)
=======
  if(USE_NVTX)
    cuda_include_directories("${NVTX_HEADER_DIR}")
    add_definitions(-DXGBOOST_USE_NVTX)
>>>>>>> a0fc920c
  endif()

  set(GENCODE_FLAGS "")
  format_gencode_flags("${GPU_COMPUTE_VER}" GENCODE_FLAGS)
  message("cuda architecture flags: ${GENCODE_FLAGS}")

  set(CUDA_NVCC_FLAGS "${CUDA_NVCC_FLAGS};--expt-extended-lambda;--expt-relaxed-constexpr;${GENCODE_FLAGS};-lineinfo;")
  if(NOT MSVC)
    set(CUDA_NVCC_FLAGS "${CUDA_NVCC_FLAGS};-Xcompiler -fPIC; -Xcompiler -Werror; -std=c++11")
  endif()

  cuda_add_library(gpuxgboost ${CUDA_SOURCES} STATIC)

  if(USE_NCCL)
    link_directories(${NCCL_LIBRARY})
    target_link_libraries(gpuxgboost ${NCCL_LIB_NAME})
  endif()

  list(APPEND LINK_LIBRARIES gpuxgboost)

elseif (USE_CUDA AND GENERATE_COMPILATION_DATABASE)
  # Enable CUDA language to generate a compilation database.
  cmake_minimum_required(VERSION 3.8)

  find_package(CUDA 8.0 REQUIRED)
  enable_language(CUDA)
  set(CMAKE_CUDA_COMPILER clang++)
  set(CUDA_SEPARABLE_COMPILATION ON)
  if (NOT CLANG_CUDA_GENCODE)
    set(CLANG_CUDA_GENCODE "--cuda-gpu-arch=sm_35")
  endif (NOT CLANG_CUDA_GENCODE)
  set(CMAKE_CUDA_FLAGS " -Wno-deprecated  ${CLANG_CUDA_GENCODE} -fPIC ${GENCODE} -std=c++11 -x cuda")
  message(STATUS "CMAKE_CUDA_FLAGS: ${CMAKE_CUDA_FLAGS}")

  add_library(gpuxgboost STATIC ${CUDA_SOURCES})

  if(USE_NCCL)
    find_package(Nccl REQUIRED)
    target_include_directories(gpuxgboost PUBLIC ${NCCL_INCLUDE_DIR})
    target_compile_definitions(gpuxgboost PUBLIC -DXGBOOST_USE_NCCL)
    target_link_libraries(gpuxgboost PUBLIC ${NCCL_LIB_NAME})
  endif()

  target_compile_definitions(gpuxgboost PUBLIC -DXGBOOST_USE_CUDA)
  # A hack for CMake to make arguments valid for clang++
  string(REPLACE "-x cu" "-x cuda" CMAKE_CUDA_COMPILE_PTX_COMPILATION
    ${CMAKE_CUDA_COMPILE_PTX_COMPILATION})
  string(REPLACE "-x cu" "-x cuda" CMAKE_CUDA_COMPILE_WHOLE_COMPILATION
    ${CMAKE_CUDA_COMPILE_WHOLE_COMPILATION})
  string(REPLACE "-x cu" "-x cuda" CMAKE_CUDA_COMPILE_SEPARABLE_COMPILATION
    ${CMAKE_CUDA_COMPILE_SEPARABLE_COMPILATION})
  target_include_directories(gpuxgboost PUBLIC cub)
endif()


# flags and sources for R-package
if(R_LIB)
  file(GLOB_RECURSE R_SOURCES
    R-package/src/*.h
    R-package/src/*.c
    R-package/src/*.cc
  )
  list(APPEND SOURCES ${R_SOURCES})
endif()

add_library(objxgboost OBJECT ${SOURCES})

# building shared library for R package
if(R_LIB)
  find_package(LibR REQUIRED)

  list(APPEND LINK_LIBRARIES "${LIBR_CORE_LIBRARY}")
  MESSAGE(STATUS "LIBR_CORE_LIBRARY " ${LIBR_CORE_LIBRARY})

  # Shared library target for the R package
  add_library(xgboost SHARED $<TARGET_OBJECTS:objxgboost>)
  include_directories(xgboost
    "${LIBR_INCLUDE_DIRS}"
    "${PROJECT_SOURCE_DIR}"
  )

  target_link_libraries(xgboost ${LINK_LIBRARIES})
  # R uses no lib prefix in shared library names of its packages
  set_target_properties(xgboost PROPERTIES PREFIX "")
  if(APPLE)
    set_target_properties(xgboost PROPERTIES SUFFIX ".so")
  endif()

  setup_rpackage_install_target(xgboost ${CMAKE_CURRENT_BINARY_DIR})
  # use a dummy location for any other remaining installs
  set(CMAKE_INSTALL_PREFIX "${CMAKE_CURRENT_BINARY_DIR}/dummy_inst")

  # main targets: shared library & exe
else()
  # Executable
  add_executable(runxgboost $<TARGET_OBJECTS:objxgboost> src/cli_main.cc)
  set_target_properties(runxgboost PROPERTIES
    OUTPUT_NAME xgboost
  )
  set_output_directory(runxgboost ${PROJECT_SOURCE_DIR})
  target_link_libraries(runxgboost ${LINK_LIBRARIES})

  # Shared library
  add_library(xgboost SHARED $<TARGET_OBJECTS:objxgboost>)
  target_link_libraries(xgboost ${LINK_LIBRARIES})
  set_output_directory(xgboost ${PROJECT_SOURCE_DIR}/lib)
  if(MINGW)
    # remove the 'lib' prefix to conform to windows convention for shared library names
    set_target_properties(xgboost PROPERTIES PREFIX "")
  endif()

  #Ensure these two targets do not build simultaneously, as they produce outputs with conflicting names
  add_dependencies(xgboost runxgboost)
endif()

# JVM
if(JVM_BINDINGS)
    find_package(JNI QUIET REQUIRED)

    add_library(xgboost4j SHARED
      $<TARGET_OBJECTS:objxgboost>
      jvm-packages/xgboost4j/src/native/xgboost4j.cpp)
    target_include_directories(xgboost4j
      PRIVATE ${JNI_INCLUDE_DIRS}
      PRIVATE jvm-packages/xgboost4j/src/native)
    target_link_libraries(xgboost4j
      ${LINK_LIBRARIES}
      ${JAVA_JVM_LIBRARY})
    set_output_directory(xgboost4j ${PROJECT_SOURCE_DIR}/lib)
endif()


# Test
if(GOOGLE_TEST)
  enable_testing()
  find_package(GTest REQUIRED)

  file(GLOB_RECURSE TEST_SOURCES "tests/cpp/*.cc")
  auto_source_group("${TEST_SOURCES}")

  if(USE_CUDA AND (NOT GENERATE_COMPILATION_DATABASE))
    file(GLOB_RECURSE CUDA_TEST_SOURCES "tests/cpp/*.cu")
    cuda_include_directories(${GTEST_INCLUDE_DIRS})
    cuda_compile(CUDA_TEST_OBJS ${CUDA_TEST_SOURCES})
  elseif (USE_CUDA AND GENERATE_COMPILATION_DATABASE)
    file(GLOB_RECURSE CUDA_TEST_SOURCES "tests/cpp/*.cu")
  else()
    set(CUDA_TEST_OBJS "")
  endif()

  if (USE_CUDA AND GENERATE_COMPILATION_DATABASE)
    add_executable(testxgboost ${TEST_SOURCES} ${CUDA_TEST_SOURCES}
      $<TARGET_OBJECTS:objxgboost>)
    target_include_directories(testxgboost PRIVATE cub)
  else ()
    add_executable(testxgboost ${TEST_SOURCES} ${CUDA_TEST_OBJS}
      $<TARGET_OBJECTS:objxgboost>)
  endif ()

  set_output_directory(testxgboost ${PROJECT_SOURCE_DIR})
  target_include_directories(testxgboost
    PRIVATE ${GTEST_INCLUDE_DIRS})
  target_link_libraries(testxgboost ${GTEST_LIBRARIES} ${LINK_LIBRARIES})

  add_test(TestXGBoost testxgboost)
endif()


# Group sources
auto_source_group("${SOURCES}")<|MERGE_RESOLUTION|>--- conflicted
+++ resolved
@@ -11,14 +11,10 @@
 
 ## GPUs
 option(USE_CUDA  "Build with GPU acceleration" OFF)
-<<<<<<< HEAD
 option(USE_NCCL  "Build with multiple GPUs support; requires CUDA" OFF)
 option(USE_CUDF "Build with cuDF support; requires CUDA." OFF)
 
-=======
 option(USE_NVTX  "Build with cuda profiling annotations. Developers only." OFF)
-option(USE_NCCL  "Build with multiple GPUs support" OFF)
->>>>>>> a0fc920c
 set(GPU_COMPUTE_VER "" CACHE STRING
   "Space separated list of compute versions to be built against, e.g. '35 61'")
 set(NVTX_HEADER_DIR "" CACHE PATH
@@ -185,16 +181,15 @@
     add_definitions(-DXGBOOST_USE_NCCL)
   endif()
 
-<<<<<<< HEAD
   if(USE_CUDF)
     find_package(CUDF REQUIRED)
     include_directories(${CUDF_INCLUDE_DIR})
     add_definitions(-DXGBOOST_USE_CUDF)
-=======
+  endif()
+
   if(USE_NVTX)
     cuda_include_directories("${NVTX_HEADER_DIR}")
     add_definitions(-DXGBOOST_USE_NVTX)
->>>>>>> a0fc920c
   endif()
 
   set(GENCODE_FLAGS "")
