--- conflicted
+++ resolved
@@ -586,25 +586,20 @@
     dh::safe_cuda(cudaSetDevice(device_id_));
     auto d_split_candidates = temp_memory.GetSpan<DeviceSplitCandidate>(feature_set.size());
     feature_set_d.resize(feature_set.size());
-    auto d_features = common::Span<int>(feature_set_d.data().get(), feature_set_d.size());
+    auto d_features = common::Span<int>(feature_set_d.data().get(),
+                                        feature_set_d.size());
     dh::safe_cuda(cudaMemcpy(d_features.data(), feature_set.data(),
                              d_features.size_bytes(), cudaMemcpyDefault));
     DeviceNodeStats node(node_sum_gradients[nidx], nidx, param);
 
     // One block for each feature
     int constexpr BLOCK_THREADS = 256;
-<<<<<<< HEAD
-    EvaluateSplitKernel<BLOCK_THREADS>
-        <<<uint32_t(feature_set.size()), BLOCK_THREADS, 0>>>(
-            hist.GetNodeHistogram(nidx), d_features, node,
-=======
     EvaluateSplitKernel<BLOCK_THREADS, GradientSumT>
-        <<<uint32_t(feature_set.Size()), BLOCK_THREADS, 0>>>(
-            hist.GetNodeHistogram(nidx), feature_set.DeviceSpan(device_id_), node,
->>>>>>> 93f9ce9e
-            cut_.feature_segments.GetSpan(), cut_.min_fvalue.GetSpan(),
-            cut_.gidx_fvalue_map.GetSpan(), GPUTrainingParam(param),
-            d_split_candidates, value_constraint, monotone_constraints.GetSpan());
+      <<<uint32_t(feature_set.size()), BLOCK_THREADS, 0>>>
+      (hist.GetNodeHistogram(nidx), d_features, node,
+       cut_.feature_segments.GetSpan(), cut_.min_fvalue.GetSpan(),
+       cut_.gidx_fvalue_map.GetSpan(), GPUTrainingParam(param),
+       d_split_candidates, value_constraint, monotone_constraints.GetSpan());
 
     dh::safe_cuda(cudaDeviceSynchronize());
     std::vector<DeviceSplitCandidate> split_candidates(feature_set.size());
