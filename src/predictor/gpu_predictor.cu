--- conflicted
+++ resolved
@@ -68,30 +68,19 @@
       auto& offset_vec = batch.offset.HostVector();
       auto& data_vec = batch.data.HostVector();
       // Copy row ptr
-<<<<<<< HEAD
-      thrust::copy(offset_vec.data(), offset_vec.data() + batch.Size() + 1,
-                   row_ptr.tbegin() + batch.base_rowid);
-=======
       dh::safe_cuda(cudaMemcpy(
-          row_ptr.Data() + batch.base_rowid, batch.offset.data(),
-          sizeof(size_t) * batch.offset.size(), cudaMemcpyHostToDevice));
->>>>>>> 6cf97b4e
+          row_ptr.Data() + batch.base_rowid, offset_vec.data(),
+          sizeof(size_t) * offset_vec.size(), cudaMemcpyHostToDevice));
       if (batch.base_rowid > 0) {
         auto begin_itr = row_ptr.tbegin() + batch.base_rowid;
         auto end_itr = begin_itr + batch.Size() + 1;
         IncrementOffset(begin_itr, end_itr, batch.base_rowid);
       }
-      dh::safe_cuda(cudaMemcpy(data.Data() + data_offset, batch.data.data(),
-                               sizeof(Entry) * batch.data.size(),
+      // Copy data
+      dh::safe_cuda(cudaMemcpy(data.Data() + data_offset, data_vec.data(),
+                               sizeof(Entry) * data_vec.size(),
                                cudaMemcpyHostToDevice));
-      // Copy data
-<<<<<<< HEAD
-      thrust::copy(data_vec.begin(), data_vec.end(),
-                   data.tbegin() + data_offset);
-      data_offset += batch.data.Size();
-=======
-      data_offset += batch.data.size();
->>>>>>> 6cf97b4e
+      data_offset += data_vec.size();
     }
   }
 };
