--- conflicted
+++ resolved
@@ -288,31 +288,8 @@
       size_t batch_entry_begin = batch_segments[gpu_batch];
       size_t batch_entry_end = batch_segments[gpu_batch + 1];
       size_t batch_nrows = batch_row_end - batch_row_begin;
-<<<<<<< HEAD
-
-      const auto& offset_vec = row_batch.offset.HostVector();
-      const auto& data_vec = row_batch.data.HostVector();
-
-      size_t n_entries = offset_vec[row_begin_ + batch_row_end] -
-        offset_vec[row_begin_ + batch_row_begin];
-      // copy the batch to the GPU
-      dh::safe_cuda
-        (cudaMemcpy(entries_.data().get(),
-                    data_vec.data() + offset_vec[row_begin_ + batch_row_begin],
-                    n_entries * sizeof(Entry), cudaMemcpyDefault));
-      // copy the weights if necessary
-      if (has_weights_) {
-        const auto& weights_vec = info.weights_.HostVector();
-        dh::safe_cuda
-          (cudaMemcpy(weights_.data().get(),
-                      weights_vec.data() + row_begin_ + batch_row_begin,
-                      batch_nrows * sizeof(bst_float), cudaMemcpyDefault));
-=======
       size_t n_entries = batch_entry_end - batch_entry_begin;
       // copy the batch to the GPU
-      // dh::safe_cuda
-      //   (cudaMemcpy(entries_.data().get(), &data_vec[batch_entry_begin],
-      //               n_entries * sizeof(Entry), cudaMemcpyDefault));
       row_batch.data.CopyTo(device_, batch_entry_begin, entries_.data().get(),
                             n_entries);
       // copy the weights if necessary
@@ -321,7 +298,6 @@
                       (weights_.data().get(),
                        info.weights_.DevicePointer(device_) + batch_row_begin,
                        batch_nrows * sizeof(bst_float), cudaMemcpyDefault));
->>>>>>> 25b23d65
       }
 
       // unpack the features; also unpack weights if present
@@ -335,16 +311,9 @@
         (fvalues_.data().get(), has_weights_ ? feature_weights_.data().get() : nullptr,
          row_batch.offset.DevicePointer(device_) + batch_row_begin,
          has_weights_ ? weights_.data().get() : nullptr, entries_.data().get(),
-<<<<<<< HEAD
-         gpu_batch_nrows_, num_cols_,
-         offset_vec[row_begin_ + batch_row_begin], batch_nrows);
+         gpu_batch_nrows_, num_cols_, batch_entry_begin, batch_nrows);
       dh::safe_cuda(cudaGetLastError());       // NOLINT
       dh::safe_cuda(cudaDeviceSynchronize());  // NOLINT
-=======
-         gpu_batch_nrows_, num_cols_, batch_entry_begin, batch_nrows);
-      dh::safe_cuda(cudaGetLastError());
-      dh::safe_cuda(cudaDeviceSynchronize());
->>>>>>> 25b23d65
 
       for (int icol = 0; icol < num_cols_; ++icol) {
         FindColumnCuts(batch_nrows, icol);
@@ -363,20 +332,12 @@
     void Sketch(const SparsePage& row_batch, const MetaInfo& info) {      
       // copy rows to the device
       dh::safe_cuda(cudaSetDevice(device_));
-<<<<<<< HEAD
-      const auto& offset_vec = row_batch.offset.HostVector();
-      row_ptrs_.resize(n_rows_ + 1);
-      thrust::copy(offset_vec.data() + row_begin_,
-                   offset_vec.data() + row_end_ + 1, row_ptrs_.begin());
-      size_t gpu_nbatches = dh::DivRoundUp(n_rows_, gpu_batch_nrows_);
-=======
       size_t gpu_nbatches = dh::DivRoundUp(n_rows_, gpu_batch_nrows_);
 
       thrust::host_vector<size_t> batch_segments;
       dh::BatchEntrySegments(device_, row_batch.offset.DevicePointer(device_),
                              n_rows_, gpu_batch_nrows_, &batch_segments);
 
->>>>>>> 25b23d65
       for (size_t gpu_batch = 0; gpu_batch < gpu_nbatches; ++gpu_batch) {
         SketchBatch(row_batch, info, batch_segments, gpu_batch);
       }
