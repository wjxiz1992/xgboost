--- conflicted
+++ resolved
@@ -1,159 +1,6 @@
 /*!
  * Copyright 2017 XGBoost contributors
  */
-<<<<<<< HEAD
-=======
-#ifndef XGBOOST_COMMON_HOST_DEVICE_VECTOR_H_
-#define XGBOOST_COMMON_HOST_DEVICE_VECTOR_H_
-
-#include <dmlc/logging.h>
-
-#include <algorithm>
-#include <cstdlib>
-#include <initializer_list>
-#include <vector>
-
-// only include thrust-related files if host_device_vector.h
-// is included from a .cu file
-#ifdef __CUDACC__
-#include <thrust/device_ptr.h>
-#endif
-
-namespace xgboost {
-
-template <typename T> struct HostDeviceVectorImpl;
-
-// set of devices across which HostDeviceVector can be distributed;
-// currently implemented as a range, but can be changed later to something else,
-// e.g. a bitset
-class GPUSet {
- public:
-  explicit GPUSet(int start = 0, int ndevices = 0)
-    : start_(start), ndevices_(ndevices) {}
-  static GPUSet Empty() { return GPUSet(); }
-  static GPUSet Range(int start, int ndevices) { return GPUSet(start, ndevices); }
-  int Size() const { return ndevices_; }
-  int operator[](int index) const {
-    CHECK(index >= 0 && index < ndevices_);
-    return start_ + index;
-  }
-  bool IsEmpty() const { return ndevices_ <= 0; }
-  int Index(int device) const {
-    CHECK(device >= start_ && device < start_ + ndevices_);
-    return device - start_;
-  }
-  bool Contains(int device) const {
-    return start_ <= device && device < start_ + ndevices_;
-  }
-  friend bool operator==(GPUSet a, GPUSet b) {
-    return a.start_ == b.start_ && a.ndevices_ == b.ndevices_;
-  }
-  friend bool operator!=(GPUSet a, GPUSet b) {
-    return a.start_ != b.start_ || a.ndevices_ != b.ndevices_;
-  }
-
- private:
-  int start_, ndevices_;
-};
-
-// Distribution for the HostDeviceVector; it specifies such aspects as the devices it is
-// distributed on, whether there are copies of elements from other GPUs as well as the granularity
-// of splitting. It may also specify explicit boundaries for devices, in which case the size of the
-// array cannot be changed.
-class GPUDistribution {
-  template<typename T> friend struct HostDeviceVectorImpl;
-
- public:
-  explicit GPUDistribution(GPUSet devices = GPUSet::Empty())
-    : devices_(devices), granularity_(1), overlap_(0) {}
-
- private:
-  GPUDistribution(GPUSet devices, int granularity, int overlap, std::vector<size_t> offsets)
-    : devices_(devices), granularity_(granularity), overlap_(overlap), offsets_(offsets) {}
-
- public:
-  static GPUDistribution Block(GPUSet devices) { return GPUDistribution(devices); }
-
-  static GPUDistribution Overlap(GPUSet devices, int overlap) {
-    return GPUDistribution(devices, 1, overlap, std::vector<size_t>());
-  }
-
-  static GPUDistribution Granular(GPUSet devices, int granularity) {
-    return GPUDistribution(devices, granularity, 0, std::vector<size_t>());
-  }
-
-  static GPUDistribution Explicit(GPUSet devices, std::vector<size_t> offsets) {
-    return GPUDistribution(devices, 1, 0, offsets);
-  }
-
-  friend bool operator==(const GPUDistribution& a, const GPUDistribution& b) {
-    return a.devices_ == b.devices_ && a.granularity_ == b.granularity_ &&
-      a.overlap_ == b.overlap_ && a.offsets_ == b.offsets_;
-  }
-
-  friend bool operator!=(const GPUDistribution& a, const GPUDistribution& b) {
-    return !(a == b);
-  }
-
-  GPUSet Devices() const { return devices_; }
-
-  bool IsEmpty() const { return devices_.IsEmpty(); }
-
-  size_t ShardStart(size_t size, int index) const {
-    if (size == 0) { return 0; }
-    if (offsets_.size() > 0) {
-      // explicit offsets are provided
-      CHECK_EQ(offsets_.back(), size);
-      return offsets_.at(index);
-    }
-    // no explicit offsets
-    size_t begin = std::min(index * Portion(size), size);
-    begin = begin > size ? size : begin;
-    return begin;
-  }
-
-  size_t ShardSize(size_t size, int index) const {
-    if (size == 0) { return 0; }
-    if (offsets_.size() > 0) {
-      // explicit offsets are provided
-      CHECK_EQ(offsets_.back(), size);
-      return offsets_.at(index + 1)  - offsets_.at(index) +
-        (index == devices_.Size() - 1 ? overlap_ : 0);
-    }
-    size_t portion = Portion(size);
-    size_t begin = std::min(index * portion, size);
-    size_t end = std::min((index + 1) * portion + overlap_ * granularity_, size);
-    return end - begin;
-  }
-
-  size_t ShardProperSize(size_t size, int index) const {
-    if (size == 0) { return 0; }
-    return ShardSize(size, index) - (devices_.Size() - 1 > index ? overlap_ : 0);
-  }
-
-  bool IsFixedSize() const { return !offsets_.empty(); }
-
- private:
-  static size_t DivRoundUp(size_t a, size_t b) { return (a + b - 1) / b; }
-  static size_t RoundUp(size_t a, size_t b) { return DivRoundUp(a, b) * b; }
-
-  size_t Portion(size_t size) const {
-    return RoundUp
-      (DivRoundUp
-       (std::max(static_cast<int64_t>(size - overlap_ * granularity_),
-                 static_cast<int64_t>(1)),
-        devices_.Size()), granularity_);
-  }
-
-  GPUSet devices_;
-  int granularity_;
-  int overlap_;
-  // explicit offsets for the GPU parts, if any
-  std::vector<size_t> offsets_;
-};
-
->>>>>>> 25b23d65
-
 /**
  * @file host_device_vector.h
  * @brief A device-and-host vector abstraction layer.
@@ -353,10 +200,11 @@
   size_t Size() const;
   GPUSet Devices() const;
   const GPUDistribution& Distribution() const;
-<<<<<<< HEAD
+
   common::Span<T> DeviceSpan(int device);
   common::Span<const T> ConstDeviceSpan(int device) const;
   common::Span<const T> DeviceSpan(int device) const { return ConstDeviceSpan(device); }
+  
   T* DevicePointer(int device);
   const T* ConstDevicePointer(int device) const;
   const T* DevicePointer(int device) const { return ConstDevicePointer(device); }
@@ -364,13 +212,6 @@
   T* HostPointer() { return HostVector().data(); }
   const T* ConstHostPointer() const { return ConstHostVector().data(); }
   const T* HostPointer() const { return ConstHostPointer(); }
-=======
-  T* DevicePointer(int device);
-  const T* DevicePointer(int device) const;
-
-  T* HostPointer() { return HostVector().data(); }
-  const T* HostPointer() const { return HostVector().data(); }
->>>>>>> 25b23d65
 
   size_t DeviceStart(int device) const;
   size_t DeviceSize(int device) const;
@@ -380,7 +221,6 @@
 #ifdef __CUDACC__
   thrust::device_ptr<T> tbegin(int device);  // NOLINT
   thrust::device_ptr<T> tend(int device);  // NOLINT
-<<<<<<< HEAD
   thrust::device_ptr<const T> tcbegin(int device) const;  // NOLINT
   thrust::device_ptr<const T> tcend(int device) const;  // NOLINT
   thrust::device_ptr<const T> tbegin(int device) const {  // NOLINT
@@ -390,13 +230,6 @@
 
   void ScatterFrom(thrust::device_ptr<const T> begin, thrust::device_ptr<const T> end);
   void GatherTo(thrust::device_ptr<T> begin, thrust::device_ptr<T> end) const;
-=======
-  thrust::device_ptr<const T> tbegin(int device) const;  // NOLINT
-  thrust::device_ptr<const T> tend(int device) const;  // NOLINT
-
-  void ScatterFrom(thrust::device_ptr<T> begin, thrust::device_ptr<T> end);
-  void GatherTo(thrust::device_ptr<T> begin, thrust::device_ptr<T> end);
->>>>>>> 25b23d65
 #endif
 
   void Fill(T v);
@@ -410,16 +243,12 @@
   void CopyTo(int device, size_t offset, T* dst, size_t n) const;
 
   std::vector<T>& HostVector();
-<<<<<<< HEAD
   const std::vector<T>& ConstHostVector() const;
   const std::vector<T>& HostVector() const {return ConstHostVector(); }
 
   bool HostCanAccess(GPUAccess access) const;
   bool DeviceCanAccess(int device, GPUAccess access) const;
 
-=======
-  const std::vector<T>& HostVector() const;
->>>>>>> 25b23d65
   void Reshard(const GPUDistribution& distribution) const;
   void Reshard(GPUSet devices) const;
   void Resize(size_t new_size, T v = T());
